{
  "name": "code-server",
  "short_name": "code-server",
  "start_url": "{{BASE}}",
  "display": "fullscreen",
  "background-color": "#fff",
  "description": "Run editors on a remote server.",
<<<<<<< HEAD
  "icons": [
    {
      "src": "./code-server.png",
      "sizes": "384x384",
      "type": "image/png"
    }
  ]
=======
  "icons": [{
    "src": "{{BASE}}/static-{{COMMIT}}/src/browser/media/code-server.png",
    "sizes": "384x384",
    "type": "image/png"
  }]
>>>>>>> d47591e2
}<|MERGE_RESOLUTION|>--- conflicted
+++ resolved
@@ -5,19 +5,11 @@
   "display": "fullscreen",
   "background-color": "#fff",
   "description": "Run editors on a remote server.",
-<<<<<<< HEAD
   "icons": [
     {
-      "src": "./code-server.png",
+      "src": "{{BASE}}/static-{{COMMIT}}/src/browser/media/code-server.png",
       "sizes": "384x384",
       "type": "image/png"
     }
   ]
-=======
-  "icons": [{
-    "src": "{{BASE}}/static-{{COMMIT}}/src/browser/media/code-server.png",
-    "sizes": "384x384",
-    "type": "image/png"
-  }]
->>>>>>> d47591e2
 }